# This travis build simply tests to see if the ndmg pipeline runs to completion.
# Note that this does not mean the ndmg pipeline is *correct* -- just that it ran to completion!
# TODO : run ndmg with `pytest`, rather than travis.
# TODO : travis breaks if you make edits directly from github, because the branch name is wrong.


virtualenv:
  system_site_packages: true

language: python

python:
    - "2.7"

services:
    - docker

addons:
  apt:
    packages:
      - docker-ce

before_install:
<<<<<<< HEAD
  # grab correct branch, update it to the new branch version
  - docker version
  - export BRANCH=$(if [ "$TRAVIS_PULL_REQUEST" == "false" ]; then echo $TRAVIS_BRANCH; else echo $TRAVIS_PULL_REQUEST_BRANCH; fi)
  - echo $BRANCH
  - mkdir input
  - mkdir output
  - readlink -f input
  - docker pull neurodata/ndmg_dev:latest
  - docker images
  - docker run -t -d --name travis -v $(readlink -f input):/input -v $(readlink -f output):/output --entrypoint /bin/bash neurodata/ndmg_dev:latest
  - docker ps
  - docker exec -w /ndmg travis git fetch --all
  - docker exec -w /ndmg travis git checkout $BRANCH
  - docker exec -w /ndmg travis git branch
=======
    # grab correct branch, update it to the new branch version
    - docker version
    - export BRANCH=$(if [ "$TRAVIS_PULL_REQUEST" == "false" ]; then echo $TRAVIS_BRANCH; else echo $TRAVIS_PULL_REQUEST_BRANCH; fi)
    - echo $BRANCH
    - mkdir input
    - mkdir output
    - readlink -f input
    - docker pull neurodata/ndmg_dev:latest
    - docker images
    - docker run -t -d --name travis -v $(readlink -f input):/input -v $(readlink -f output):/output --entrypoint /bin/bash neurodata/ndmg_dev:latest
    - docker ps
    - docker exec -w /ndmg travis git fetch --all
    - docker exec -w /ndmg travis git checkout $BRANCH
    - docker exec -w /ndmg travis git pull
    - docker exec -w /ndmg travis git branch
>>>>>>> e02d1ecc

install:
  - docker exec -w /ndmg travis pip uninstall ndmg -y
  - docker exec -w /ndmg travis pip install -r requirements.txt
  - docker exec -w /ndmg travis pip install pytest
  - docker exec -w /ndmg travis pip install .

script:
  # Run ndmg in docker, run pytest in docker
  - docker exec -w /ndmg travis ndmg_bids --bucket ndmg-data --remote_path HNU1t --participant_label 0025427 --session_label 1 --modality dwi --atlas desikan --mod det --tt eudx --mf tensor --sp native /input /output participant
  - docker exec -w /ndmg travis pytest -v --disable-warnings

after_success:
  # Given build succeeds, push ndmg_dev image to dockerhub
  - echo "$DOCKER_PASSWORD" | docker login -u "$DOCKER_USERNAME" --password-stdin
  - docker exec travis rm -r /input/*
  - docker exec travis rm -r /output/*
  - docker commit -c 'ENTRYPOINT ["ndmg_bids"]' travis neurodata/ndmg_dev:latest
  - if [ "$TRAVIS_BRANCH" == "staging" ]; then docker push neurodata/ndmg_dev:latest; fi<|MERGE_RESOLUTION|>--- conflicted
+++ resolved
@@ -21,22 +21,6 @@
       - docker-ce
 
 before_install:
-<<<<<<< HEAD
-  # grab correct branch, update it to the new branch version
-  - docker version
-  - export BRANCH=$(if [ "$TRAVIS_PULL_REQUEST" == "false" ]; then echo $TRAVIS_BRANCH; else echo $TRAVIS_PULL_REQUEST_BRANCH; fi)
-  - echo $BRANCH
-  - mkdir input
-  - mkdir output
-  - readlink -f input
-  - docker pull neurodata/ndmg_dev:latest
-  - docker images
-  - docker run -t -d --name travis -v $(readlink -f input):/input -v $(readlink -f output):/output --entrypoint /bin/bash neurodata/ndmg_dev:latest
-  - docker ps
-  - docker exec -w /ndmg travis git fetch --all
-  - docker exec -w /ndmg travis git checkout $BRANCH
-  - docker exec -w /ndmg travis git branch
-=======
     # grab correct branch, update it to the new branch version
     - docker version
     - export BRANCH=$(if [ "$TRAVIS_PULL_REQUEST" == "false" ]; then echo $TRAVIS_BRANCH; else echo $TRAVIS_PULL_REQUEST_BRANCH; fi)
@@ -52,7 +36,6 @@
     - docker exec -w /ndmg travis git checkout $BRANCH
     - docker exec -w /ndmg travis git pull
     - docker exec -w /ndmg travis git branch
->>>>>>> e02d1ecc
 
 install:
   - docker exec -w /ndmg travis pip uninstall ndmg -y
