##############################################################################
#
#    Randal C. Burns
#    Department of Computer Science
#    Johns Hopkins University
#
################################################################################

from scipy.sparse import dok_matrix, csc_matrix
from scipy.io import loadmat, savemat
from fiber import Fiber
import zindex
import math
import itertools
from cStringIO import StringIO


#
#  This routine uses two different sparse matrix representations.
#  The calls need to be performed in the following order
#
#     Create FiberGraph
#     Add Edges (on dok format)
#     Complete -- this converts from dictionary of keys format to Column CSC
#     Write or SVD (on csc format)
#


#
#  Sparse matrix representation of a Fiber graph
#
class FiberGraph:

  #
  # Constructor: number of nodes in the graph
  #   convert it to a maximum element
  #
  def __init__(self, matrixdim ):
    
    # Round up to the nearest power of 2
    xdim = int(math.pow(2,math.ceil(math.log(matrixdim[0],2))))
    ydim = int(math.pow(2,math.ceil(math.log(matrixdim[1],2))))
    zdim = int(math.pow(2,math.ceil(math.log(matrixdim[2],2))))

    # Need the dimensions to be the same shape for zindex
    xdim = ydim = zdim = max ( xdim, ydim, zdim )

    # largest value is -1 in each dimension, then plus one because range(10) is 0..9
    self._maxval = zindex.XYZMorton ([xdim-1,ydim-1,zdim-1]) + 1

    # list of seed locations
    self.seeds = {}

<<<<<<< HEAD
    # list of list matrix for one by one insertion
    self.spedgemat = lil_matrix ( (self._maxval, self._maxval), dtype=float )
=======
    # dictionary of non-zero matrix elements
    self.spedges = {}
 
    # dictionary of keys matrix for one by one insertion
    self.spedgemat = dok_matrix ( (self._maxval, self._maxval), dtype=float )
>>>>>>> 9b0ae57d
    # empty CSC matrix
    self.spcscmat = csc_matrix ( (self._maxval, self._maxval), dtype=float )


  #
  # Destructor
  #
  def __del__(self):
    del self.spedgemat
    del self.spcscmat
  

  #
  # Add the vertex (seed voxel) from a fiber to the list of vertices
  #  These are the locations in the graph that we care about.
  #   all other spatial locations are not included in graph generation
  #
  def addVertex ( self, fiber ):
    """Add a fibger to the graph"""
    vertex = fiber.getSeed ()
    self.seeds [ vertex ] = True
  
  #
  # Add a fiber to the graph.  
  #  This is not idempotent, i.e. if you add the same fiber twice you get a different result
  #  in terms of graph weigths.
  #
  def add ( self, fiber ):
    """Add a fiber to the graph"""

    # Get the set of voxels in the fiber
    allvoxels = fiber.getVoxels ()

    voxels = []
    # Use only the important voxels
    for i in allvoxels:
      if self.seeds.get( i ):
        voxels.append ( i )  

    for v1,v2 in itertools.combinations((voxels),2): 
      if ( v1 < v2 ):  
        self.spedgemat [ str(v1)  str(v2) ] += 1.0
      else:
        self.spedgemat [ v2, v1 ] += 1.0

  #
  # Complete the graph.  Get it ready for analysis.
  #
  def complete ( self ):
    """Done adding fibers.  Prior to analysis"""

    del self.seeds
    self.spcscmat = csc_matrix ( self.spedgemat )
    del self.spedgemat

  #
  #  Write the sparse matrix out in a format that can be reingested.
  #  fout should be an open file handle
  #
  def saveToMatlab ( self, key, filename ):
    """Save the sparse array to disk in the specified file name"""

    if 0 == self.spcscmat.getnnz():
      print "Call complete after adding all edges"
      assert 0

    print "Saving key ", key, " to file ", filename
    savemat( filename , {key: self.spcscmat})

  #
  #  Write the sparse matrix out in a format that can be reingested.
  #  fout should be an open file handle
  #
  def loadFromMatlab ( self, key, filename ):
    """Load the sparse array from disk by file name"""

    print "Reading key ", key, " from file ", filename

    # first convert to csc 
    t = loadmat ( filename  )
    self.spcscmat = t[key]

    print self.spcscmat
<|MERGE_RESOLUTION|>--- conflicted
+++ resolved
@@ -51,16 +51,8 @@
     # list of seed locations
     self.seeds = {}
 
-<<<<<<< HEAD
     # list of list matrix for one by one insertion
     self.spedgemat = lil_matrix ( (self._maxval, self._maxval), dtype=float )
-=======
-    # dictionary of non-zero matrix elements
-    self.spedges = {}
- 
-    # dictionary of keys matrix for one by one insertion
-    self.spedgemat = dok_matrix ( (self._maxval, self._maxval), dtype=float )
->>>>>>> 9b0ae57d
     # empty CSC matrix
     self.spcscmat = csc_matrix ( (self._maxval, self._maxval), dtype=float )
 
