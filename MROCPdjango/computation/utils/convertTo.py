--- conflicted
+++ resolved
@@ -5,16 +5,12 @@
 # Email: dmhembe1@jhu.edu
 # Copyright (c) 2013. All rights reserved.
 
-<<<<<<< HEAD
 """
 A module to load and convert graphs and invariant data between mat, npy and csv format
 """
 from paths import include
 include()
 
-import scipy.io as sio
-=======
->>>>>>> 87a151ef
 import numpy as np
 import os
 import igraph
