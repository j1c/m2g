#!/usr/bin/env python

"""
ndmg.scripts.ndmg_cloud
~~~~~~~~~~~~~~~~~~~~~~~

Contains functionality for running ndmg in batch on AWS.
For a tutorial on setting this up, see here : https://github.com/neurodata/ndmg/blob/deploy/tutorials/Batch.ipynb
"""

# standard library imports
import subprocess
import re
import os
import sys
import json
from copy import deepcopy
from collections import OrderedDict
from argparse import ArgumentParser
from pathlib import Path

# ndmg imports
import ndmg
from ndmg.utils.cloud_utils import get_credentials
from ndmg.utils.cloud_utils import get_matching_s3_objects
from ndmg.utils.cloud_utils import s3_client



def batch_submit(
    bucket,
    path,
    jobdir,
    mod_func="csa",
    track_type="local",
    credentials=None,
    state="participant",
    dataset=None,
    modif="",
    reg_style="native",
    voxel_size="2mm",
    mod_type="det",
):
    """Searches through an S3 bucket, gets all subject-ids, creates json files for each,
    submits batch jobs, and returns list of job ids to query status upon later

    Parameters
    ----------
    bucket : str
        The S3 bucket with the input dataset formatted according to the BIDS standard.
    path : str
        The directory where the dataset is stored on the S3 bucket
    jobdir : str
        Directory of batch jobs to generate/check up on
    credentials : [type], optional
        AWS formatted csv of credentials, by default None
    state : str, optional
        determines the function to be performed by this function ("participant", "status", "kill"), by default "participant"
    dataset : str, optional
        Name given to the output directory containing analyzed data set "ndmg-<version>-<dataset>", by default None
    modif : str, optional
        Name of folder on s3 to push to. If empty, push to a folder with ndmg's version number, by default ""
    reg_style : str, optional
        Space for tractography, by default "native"
    mod_type : str, optional
        Determinstic (det) or probabilistic (prob) tracking, by default "det"
    """

    print(f"Getting list from s3://{bucket}/{path}/...")
    threads = crawl_bucket(bucket, path, jobdir)

    print("Generating job for each subject...")
    jobs = create_json(
        bucket,
        path,
        threads,
        jobdir,
        mod_func=mod_func,
        credentials=credentials,
        dataset=dataset,
        track_type=track_type,
        modif=modif,
        reg_style=reg_style,
        voxel_size=voxel_size,
        mod_type=mod_type,
    )

    print("Submitting jobs to the queue...")
    submit_jobs(jobs, jobdir)


def crawl_bucket(bucket, path, jobdir):
    """Gets subject list for a given s3 bucket and path

    Parameters
    ----------
    bucket : str
        s3 bucket
    path : str
        The directory where the dataset is stored on the S3 bucket
    jobdir : str
        Directory of batch jobs to generate/check up on

    Returns
    -------
    OrderedDict
        dictionary containing all subjects and sessions from the path location
    """

    # if jobdir has seshs info file in it, use that instead
    sesh_path = f"{jobdir}/seshs.json"
    if os.path.isfile(sesh_path):
        print("seshs.json found -- loading bucket info from there")
        with open(sesh_path, "r") as f:
            seshs = json.load(f)
        print("Information obtained from s3.")
        return seshs

    # set up bucket crawl
    subj_pattern = r"(?<=sub-)(\w*)(?=/ses)"
    sesh_pattern = r"(?<=ses-)(\d*)"
    all_subfiles = get_matching_s3_objects(bucket, path + "/sub-")
    subjs = list(set(re.findall(subj_pattern, obj)[0] for obj in all_subfiles))
    seshs = OrderedDict()

    # populate seshs
    for subj in subjs:
        prefix = f"{path}/sub-{subj}/"
        all_seshfiles = get_matching_s3_objects(bucket, prefix)
        sesh = list(set([re.findall(sesh_pattern, obj)[0] for obj in all_seshfiles]))
        if sesh != []:
            seshs[subj] = sesh
            print(f"{subj} added to seshs.")
        else:
            seshs[subj] = None
            print(f"{subj} not added (no sessions).")

    # print session IDs and create json cache
    print(
        (
            "Session IDs: "
            + ", ".join(
                [
                    subj + "-" + sesh if sesh is not None else subj
                    for subj in subjs
                    for sesh in seshs[subj]
                ]
            )
        )
    )
    with open(sesh_path, "w") as f:
        json.dump(seshs, f)
    print(f"{sesh_path} created.")
    print("Information obtained from s3.")
    return seshs


def create_json(
    bucket,
    path,
    threads,
    jobdir,
    mod_func="csa",
    track_type="local",
    credentials=None,
    dataset=None,
    modif="",
    reg_style="native",
    voxel_size="2mm",
    mod_type="det",
):
    """Creates the json files for each of the jobs

    Parameters
    ----------
    bucket : str
        The S3 bucket with the input dataset formatted according to the BIDS standard.
    path : str
        The directory where the dataset is stored on the S3 bucket
    threads : OrderedDict
        dictionary containing all subjects and sessions from the path location
    jobdir : str
        Directory of batch jobs to generate/check up on
    credentials : [type], optional
        AWS formatted csv of credentials, by default None
    dataset : [type], optional
        Name added to the generated json job files "ndmg_<version>_<dataset>_sub-<sub>_ses-<ses>", by default None
    modif : str, optional
        Name of folder on s3 to push to. If empty, push to a folder with ndmg's version number, by default ""
    reg_style : str, optional
        Space for tractography, by default ""
    mod_type : str, optional
        Determinstic (det) or probabilistic (prob) tracking, by default "det"

    Returns
    -------
    list
        list of job jsons
    """
    jobsjson = f"{jobdir}/jobs.json"
    if os.path.isfile(jobsjson):
        with open(jobsjson, "r") as f:
            jobs = json.load(f)
        return jobs

    # set up infrastructure
    out = subprocess.check_output(f"mkdir -p {jobdir}", shell=True)
    out = subprocess.check_output(f"mkdir -p {jobdir}/jobs/", shell=True)
    out = subprocess.check_output(f"mkdir -p {jobdir}/ids/", shell=True)
<<<<<<< HEAD
    seshs = threads

    templ = os.path.dirname(__file__)
    tpath=templ[: templ.find("/ndmg/scripts")]
=======
    template = participant_templ
    seshs = threads

    # make template
    if not os.path.isfile(f'{jobdir}/{template.split("/")[-1]}'):
        cmd = f"wget --quiet -P {jobdir} {template}"
        subprocess.check_output(cmd, shell=True)
>>>>>>> f32e658d

    with open(f'{tpath}/templates/ndmg_cloud_participant.json', "r") as inf:
        template = json.load(inf)

    cmd = template["containerOverrides"]["command"]
    env = template["containerOverrides"]["environment"]

    # TODO : This checks for any credentials csv file, rather than `/.aws/credentials`.
    # modify template
    if credentials is not None:
        env[0]["value"], env[1]["value"] = get_credentials()
    else:
        env = []
    template["containerOverrides"]["environment"] = env

    # edit non-defaults
    jobs = []
<<<<<<< HEAD
    cmd[cmd.index("<INPUT>")]=f's3://{bucket}/{path}'
    cmd[cmd.index("<PUSH>")] = f's3://{bucket}/{path}/{modif}'
    cmd[cmd.index("<VOX>")] = voxel_size
    cmd[cmd.index("<MOD>")] = mod_type
    cmd[cmd.index("<FILTER>")]=track_type
    cmd[cmd.index("<DIFF>")]=mod_func
    cmd[cmd.index("<SPACE>")] = reg_style
=======
    cmd[cmd.index("<BUCKET>")] = bucket
    cmd[cmd.index("<PATH>")] = path

    # edit defaults if necessary
    if reg_style:
        cmd[cmd.index("--sp") + 1] = reg_style
    if mod_type:
        cmd[cmd.index("--mod") + 1] = reg_style
    if bg:
        cmd.append("--big")
    if modif:
        cmd.insert(cmd.index("--push_data") + 1, "--modif")
        cmd.insert(cmd.index("--push_data") + 2, modif)
>>>>>>> f32e658d

    # edit participant-specific values ()
    # loop over every session of every participant
    for subj in seshs.keys():
        print(f"... Generating job for sub-{subj}")
        # and for each subject number in each participant number,
        for sesh in seshs[subj]:
            # add format-specific commands,
            job_cmd = deepcopy(cmd)
            job_cmd[job_cmd.index("<SUBJ>")] = subj
            if sesh is not None:
<<<<<<< HEAD
                job_cmd[job_cmd.index("<SESH>")] = sesh
=======
                job_cmd.insert(7, "--session_label")
                job_cmd.insert(8, "{}".format(sesh))
            if debug:
                job_cmd += ["--debug"]
>>>>>>> f32e658d

            # then, grab the template,
            # add additional parameters,
            # make the json file for this iteration,
            # and add the path to its json file to `jobs`.
            job_json = deepcopy(template)
            ver = ndmg.__version__.replace(".", "-")
            if dataset:
                name = f"ndmg_{ver}_{dataset}_sub-{subj}"
            else:
                name = f"ndmg_{ver}_sub-{subj}"
            if sesh is not None:
                name = f"{name}_ses-{sesh}"
            print(job_cmd)
            job_json["jobName"] = name
            job_json["containerOverrides"]["command"] = job_cmd
            job = os.path.join(jobdir, "jobs", name + ".json")
            with open(job, "w") as outfile:
                json.dump(job_json, outfile)
            jobs += [job]

    # return list of job jsons
    with open(jobsjson, "w") as f:
        json.dump(jobs, f)
    return jobs


def submit_jobs(jobs, jobdir):
    """Give list of jobs to submit, submits them to AWS Batch

    Parameters
    ----------
    jobs : list
        Name of the json files for all jobs to submit
    jobdir : str
        Directory of batch jobs to generate/check up on

    Returns
    -------
    int
        0
    """

    batch = s3_client(service="batch")

    for job in jobs:
        with open(job, "r") as f:
            kwargs = json.load(f)
        print(f"... Submitting job {job}...")
        submission = batch.submit_job(**kwargs)
        print((f'Job Name: {submission["jobName"]}, Job ID: {submission["jobId"]}'))
        sub_file = os.path.join(jobdir, "ids", submission["jobName"] + ".json")
        with open(sub_file, "w") as outfile:
            json.dump(submission, outfile)
        print("Submitted.")
    return 0


def kill_jobs(jobdir, reason='"Killing job"'):
    """Given a list of jobs, kills them all

    Parameters
    ----------
    jobdir : str
        Directory of batch jobs to generate/check up on
    reason : str, optional
        Task you want to perform on the jobs, by default '"Killing job"'
    """

    print(f"Cancelling/Terminating jobs in {jobdir}/ids/...")
    jobs = os.listdir(jobdir + "/ids/")
    batch = s3_client(service="batch")
    jids = []
    names = []

    # grab info about all the jobs
    for job in jobs:
        with open(f"{jobdir}/ids/{job}", "r") as inf:
            submission = json.load(inf)
        jid = submission["jobId"]
        name = submission["jobName"]
        jids.append(jid)
        names.append(name)

    for jid in jids:
        print(f"Terminating job {jid}")
        batch.terminate_job(jobId=jid, reason=reason)


#%%
def main():
    parser = ArgumentParser(
        description="This is a pipeline for running BIDs-formatted diffusion MRI datasets through AWS S3 to produce connectomes."
    )
    parser.add_argument(
        "--state",
        choices=["participant", "status", "kill"],
        default="participant",
        help="determines the function to be performed by ndmg_cloud.",
    )
    parser.add_argument(
        "--bucket",
        help="""The S3 bucket with the input dataset
         formatted according to the BIDS standard.""",
    )
    parser.add_argument(
        "--bidsdir",
        help="""The path of the directory where the dataset
        lives on the S3 bucket.""",
    )
    parser.add_argument(
        "--jobdir",
        action="store",
        help="""Local directory where the generated batch jobs will be
        saved/run through in case of batch termination or check-up."""
    )
    parser.add_argument(
<<<<<<< HEAD
        "--credentials",
        action="store",
        help="csv formatted AWS credentials."
    )
    #parser.add_argument("--dataset", action="store", help="Dataset name")
    parser.add_argument(
=======
>>>>>>> f32e658d
        "--modif",
        action="store",
        help="""Name of folder on s3 to push to. Data will be saved at '<bucket>/<bidsdir>/<modif>' on the s3 bucket
        If empty, push to a folder with ndmg's version number.""",
        default="",
    )
    parser.add_argument(
        "--space",
        action="store",
        help="Space for tractography. Default is native.",
        default="native",
    )
    parser.add_argument(
        "--voxelsize",
        action="store",
        default="2mm",
        help="Voxel size : 2mm, 1mm. Voxel size to use for template registrations.",
    )
    parser.add_argument(
        "--mod",
        action="store",
        help="Determinstic (det) or probabilistic (prob) tracking. Default is det.",
        default="det",
    )
    parser.add_argument(
        "--diffusion_model",
        action="store",
        help="Diffusion model: csd, csa. Default is csa.",
        default="csa",
    )
    parser.add_argument(
        "--filtering_type",
        action="store",
        help="Tracking approach: local, particle. Default is local.",
        default="local",
    )

    result = parser.parse_args()

    bucket = result.bucket
    path = result.bidsdir
    path = path.strip("/") if path is not None else path
    dset = path.split("/")[-1] if path is not None else None
    state = result.state
    creds = result.credentials
    jobdir = result.jobdir
    modif = result.modif
    reg_style = result.space
    vox = result.voxelsize
    mod_type = result.mod
    track_type = result.filtering_type
    mod_func = result.diffusion_model

    if jobdir is None:
        jobdir = "./"

    if (bucket is None or path is None) and (state != "status" and state != "kill"):
        sys.exit(
            "Requires either path to bucket and data, or the status flag"
            " and job IDs to query.\n  Try:\n    ndmg_cloud --help"
        )
    if state == "kill":
        print("Killing jobs...")
        kill_jobs(jobdir)
    elif state == "participant":
        print("Beginning batch submission process...")
        if not os.path.exists(jobdir):
            print("job directory not found. Creating...")
            Path(jobdir).mkdir(parents=True)
        batch_submit(
            bucket,
            path,
            jobdir,
            credentials=creds,
            state=state,
            dataset=dset,
            mod_func=mod_func,
            track_type=track_type,
            modif=modif,
            reg_style=reg_style,
            voxel_size=vox,
            mod_type=mod_type,
        )

    sys.exit(0)


if __name__ == "__main__":
    main()<|MERGE_RESOLUTION|>--- conflicted
+++ resolved
@@ -24,7 +24,6 @@
 from ndmg.utils.cloud_utils import get_credentials
 from ndmg.utils.cloud_utils import get_matching_s3_objects
 from ndmg.utils.cloud_utils import s3_client
-
 
 
 def batch_submit(
@@ -207,22 +206,12 @@
     out = subprocess.check_output(f"mkdir -p {jobdir}", shell=True)
     out = subprocess.check_output(f"mkdir -p {jobdir}/jobs/", shell=True)
     out = subprocess.check_output(f"mkdir -p {jobdir}/ids/", shell=True)
-<<<<<<< HEAD
     seshs = threads
 
     templ = os.path.dirname(__file__)
-    tpath=templ[: templ.find("/ndmg/scripts")]
-=======
-    template = participant_templ
-    seshs = threads
-
-    # make template
-    if not os.path.isfile(f'{jobdir}/{template.split("/")[-1]}'):
-        cmd = f"wget --quiet -P {jobdir} {template}"
-        subprocess.check_output(cmd, shell=True)
->>>>>>> f32e658d
-
-    with open(f'{tpath}/templates/ndmg_cloud_participant.json', "r") as inf:
+    tpath = templ[: templ.find("/ndmg/scripts")]
+
+    with open(f"{tpath}/templates/ndmg_cloud_participant.json", "r") as inf:
         template = json.load(inf)
 
     cmd = template["containerOverrides"]["command"]
@@ -238,29 +227,13 @@
 
     # edit non-defaults
     jobs = []
-<<<<<<< HEAD
-    cmd[cmd.index("<INPUT>")]=f's3://{bucket}/{path}'
-    cmd[cmd.index("<PUSH>")] = f's3://{bucket}/{path}/{modif}'
+    cmd[cmd.index("<INPUT>")] = f"s3://{bucket}/{path}"
+    cmd[cmd.index("<PUSH>")] = f"s3://{bucket}/{path}/{modif}"
     cmd[cmd.index("<VOX>")] = voxel_size
     cmd[cmd.index("<MOD>")] = mod_type
-    cmd[cmd.index("<FILTER>")]=track_type
-    cmd[cmd.index("<DIFF>")]=mod_func
+    cmd[cmd.index("<FILTER>")] = track_type
+    cmd[cmd.index("<DIFF>")] = mod_func
     cmd[cmd.index("<SPACE>")] = reg_style
-=======
-    cmd[cmd.index("<BUCKET>")] = bucket
-    cmd[cmd.index("<PATH>")] = path
-
-    # edit defaults if necessary
-    if reg_style:
-        cmd[cmd.index("--sp") + 1] = reg_style
-    if mod_type:
-        cmd[cmd.index("--mod") + 1] = reg_style
-    if bg:
-        cmd.append("--big")
-    if modif:
-        cmd.insert(cmd.index("--push_data") + 1, "--modif")
-        cmd.insert(cmd.index("--push_data") + 2, modif)
->>>>>>> f32e658d
 
     # edit participant-specific values ()
     # loop over every session of every participant
@@ -272,14 +245,7 @@
             job_cmd = deepcopy(cmd)
             job_cmd[job_cmd.index("<SUBJ>")] = subj
             if sesh is not None:
-<<<<<<< HEAD
                 job_cmd[job_cmd.index("<SESH>")] = sesh
-=======
-                job_cmd.insert(7, "--session_label")
-                job_cmd.insert(8, "{}".format(sesh))
-            if debug:
-                job_cmd += ["--debug"]
->>>>>>> f32e658d
 
             # then, grab the template,
             # add additional parameters,
@@ -394,18 +360,13 @@
         "--jobdir",
         action="store",
         help="""Local directory where the generated batch jobs will be
-        saved/run through in case of batch termination or check-up."""
-    )
-    parser.add_argument(
-<<<<<<< HEAD
-        "--credentials",
-        action="store",
-        help="csv formatted AWS credentials."
-    )
-    #parser.add_argument("--dataset", action="store", help="Dataset name")
-    parser.add_argument(
-=======
->>>>>>> f32e658d
+        saved/run through in case of batch termination or check-up.""",
+    )
+    parser.add_argument(
+        "--credentials", action="store", help="csv formatted AWS credentials."
+    )
+    # parser.add_argument("--dataset", action="store", help="Dataset name")
+    parser.add_argument(
         "--modif",
         action="store",
         help="""Name of folder on s3 to push to. Data will be saved at '<bucket>/<bidsdir>/<modif>' on the s3 bucket
