#!/usr/bin/env python

"""
ndmg.scripts.ndmg_dwi_pipeline
~~~~~~~~~~~~~~~~~~~~~~~~~~~~~~

Contains the primary, top-level pipeline.
For a full description, see here: https://neurodata.io/talks/ndmg.pdf
"""


# standard library imports
import shutil
import time
from datetime import datetime
import os

# package imports
import nibabel as nib
import numpy as np
from subprocess import Popen
from dipy.tracking.streamline import Streamlines
from dipy.io import read_bvals_bvecs

# ndmg imports
from ndmg import preproc
from ndmg import register
from ndmg import track
from ndmg import graph
from ndmg.utils import gen_utils
from ndmg.utils import reg_utils
from ndmg.utils import cloud_utils

# TODO : not sure why this is here, potentially remove
os.environ["MPLCONFIGDIR"] = "/tmp/"


def ndmg_dwi_worker(
    dwi,
    bvals,
    bvecs,
    t1w,
    atlas,
    mask,
    labels,
    outdir,
    vox_size,
    mod_type,
    track_type,
    mod_func,
    seeds,
    reg_style,
    skipeddy=False,
    skipreg=False,
    buck=None,
    remo=None,
    push=False,
    creds=None,
    modif="",
    skull="none",
):
    """Creates a brain graph from MRI data

    Parameters
    ----------
    dwi : str
        Path for the dwi file(s)
    bvals : str
        Path for the bval file(s)
    bvecs : str
        Path for the bvec file(s)
    t1w : str
        Location of anatomical input file(s)
    atlas : str
        Location of atlas file
    mask : str
        Location of T1w brain mask file, make sure the proper voxel size is used
    labels : list
        Location of file containing the labels for the atlas file(s)
    outdir : str
        The directory where the output files should be stored. Prepopulate this folder with results of participants level analysis if running gorup analysis.
    vox_size : str
        Voxel size to use for template registrations. Default is '2mm'.
    mod_type : str
        Determinstic (det) or probabilistic (prob) tracking. Default is det.
    track_type : str
        Tracking approach: eudx or local. Default is eudx.
    mod_func : str
        Diffusion model: csd, csa, or tensor. Default is tensor.
    seeds : int
        Density of seeding for native-space tractography.
    reg_style : str
        Space for tractography. Default is native.
    skipeddy : bool
        Whether or not to skip the eddy correction if it has already been run. Default is False.
    skipreg : bool
        Whether or not to skip registration. Default is False.
    buck : str, optional
        The name of an S3 bucket which holds BIDS organized data. You musht have build your bucket with credentials to the S3 bucket you wish to access. Default is None
    remo : str, optional
        The path to the data on your S3 bucket. The data will be downloaded to the provided bids_dir on your machine. Default is None.
    push : bool, optional
        Flag to push derivatives back to S3. Default is False
    creds : bool, optional
        Determine if you have S3 credentials. Default is True
    modif : str, optional
        Name of the folder on s3 to push to. If empty, push to a folder with ndmg's version number. Default is ""
    skull : str, optional
        skullstrip parameter pre-set. Default is "none".

    Raises
    ------
    ValueError
        Raised if downsampling voxel size is not supported
    ValueError
        Raised if bval/bvecs are potentially corrupted
    """
<<<<<<< HEAD
    print("dwi = {}".format(dwi))
    print("bvals = {}".format(bvals))
    print("bvecs = {}".format(bvecs))
    print("t1w = {}".format(t1w))
    print("atlas = {}".format(atlas))
    print("mask = {}".format(mask))
    print("labels = {}".format(labels))
    print("outdir = {}".format(outdir))
    print("vox_size = {}".format(vox_size))
    print("mod_type = {}".format(mod_type))
    print("track_type = {}".format(track_type))
    print("mod_func = {}".format(mod_func))
    print("seeds = {}".format(seeds))
    print("reg_style = {}".format(reg_style))
    print("skipeddy = {}".format(skipeddy))
    print("skipreg = {}".format(skipreg))
    print("skull = {}".format(skull))
=======
    print(f'dwi = {dwi}')
    print(f'bvals = {bvals}')
    print(f'bvecs = {bvecs}')
    print(f't1w = {t1w}')
    print(f'atlas = {atlas}')
    print(f'mask = {mask}')
    print(f'labels = {labels}')
    print(f'outdir = {outdir}')
    print(f'vox_size = {vox_size}')
    print(f'mod_type = {mod_type}')
    print(f'track_type = {track_type}')
    print(f'mod_func = {mod_func}')
    print(f'seeds = {seeds}')
    print(f'reg_style = {reg_style}')
    print(f'clean = {clean}')
    print(f'skipeddy = {skipeddy}')
    print(f'skipreg = {skipreg}')
    print(f'skull = {skull}')
>>>>>>> b595c186
    fmt = "_adj.csv"

    assert all(
        [
            dwi,
            bvals,
            bvecs,
            t1w,
            atlas,
            mask,
            labels,
            outdir,
            vox_size,
            mod_type,
            track_type,
            mod_func,
            seeds,
            reg_style,
        ]
    ), "Missing a default argument."

    startTime = datetime.now()

    namer = gen_utils.NameResource(dwi, t1w, atlas, outdir)

    # TODO : do this with shutil instead of an os command
    print("Output directory: " + outdir)
    if not os.path.isdir(outdir):
        cmd = f'mkdir -p {outdir}'
        os.system(cmd)

    paths = {
        "prep_dwi": "dwi/preproc",
        "prep_anat": "anat/preproc",
        "reg_anat": "anat/registered",
        "fiber": "dwi/fiber",
        "tensor": "dwi/tensor",
        "conn": "dwi/roi-connectomes",
    }

    label_dirs = ["conn"]  # create label level granularity

    print("Adding directory tree...")
    namer.add_dirs(paths, labels, label_dirs)

    # Create derivative output file names
    streams = namer.name_derivative(namer.dirs["output"]["fiber"], "streamlines.trk")

    # generate list of connectomes
    labels = gen_utils.as_list(labels)
    connectomes = [
        namer.name_derivative(
            namer.dirs["output"]["conn"][namer.get_label(lab)],
            f'{namer.get_mod_source()}_{namer.get_label(lab)}_measure-spatial-ds{fmt}'
        )
        for lab in labels
    ]

    warm_welcome = welcome_message(connectomes)
    print(warm_welcome)

    if vox_size != "1mm" and vox_size != "2mm":
        raise ValueError("Voxel size not supported. Use 2mm or 1mm")

    # -------- Preprocessing Steps --------------------------------- #

    # Perform eddy correction
    dwi_prep = f'{namer.dirs["output"]["prep_dwi"]}/eddy_corrected_data.nii.gz'

    if len(os.listdir(namer.dirs["output"]["prep_dwi"])) != 0:
        if skipeddy is False:
            try:
                print("Pre-existing preprocessed dwi files found. Deleting these...")
                shutil.rmtree(namer.dirs["output"]["prep_dwi"])
                os.mkdir(namer.dirs["output"]["prep_dwi"])
            except Exception as e:
                print(f'Exception when trying to delete existing data: {e}')
                pass
            print("Performing eddy correction...")
            cmd = "eddy_correct " + dwi + " " + dwi_prep + " 0"
            print(cmd)
            sts = Popen(cmd, shell=True).wait()
            print(sts)
            ts = time.time()
            st = datetime.fromtimestamp(ts).strftime("%Y-%m-%d %H:%M:%S")
            print(st)
        else:
            if not os.path.isfile(dwi_prep):
                raise ValueError(
                    "ERROR: Cannot skip eddy correction if it has not already been run!"
                )
    else:
        print("Performing eddy correction...")
        cmd = "eddy_correct " + dwi + " " + dwi_prep + " 0"
        print(cmd)
        sts = Popen(cmd, shell=True).wait()
        print(sts)
        ts = time.time()
        st = datetime.fromtimestamp(ts).strftime("%Y-%m-%d %H:%M:%S")
        print(st)

    # Instantiate bvec/bval naming variations and copy to derivative director
    bvec_scaled = f'{namer.dirs["output"]["prep_dwi"]}/bvec_scaled.bvec'
    fbval = f'{namer.dirs["output"]["prep_dwi"]}/bval.bval'
    fbvec = f'{namer.dirs["output"]["prep_dwi"]}/bvec.bvec'
    shutil.copyfile(bvecs, fbvec)
    shutil.copyfile(bvals, fbval)

    # Correct any corrupted bvecs/bvals
    bvals, bvecs = read_bvals_bvecs(fbval, fbvec)
    bvecs[np.where(np.any(abs(bvecs) >= 10, axis=1) == True)] = [1, 0, 0]
    bvecs[np.where(bvals == 0)] = 0
    if (
        len(
            bvecs[
                np.where(
                    np.logical_and(
                        bvals > 50, np.all(abs(bvecs) == np.array([0, 0, 0]), axis=1)
                    )
                )
            ]
        )
        > 0
    ):
        raise ValueError(
            "WARNING: Encountered potentially corrupted bval/bvecs. Check to ensure volumes with a "
            "diffusion weighting are not being treated as B0's along the bvecs"
        )
    np.savetxt(fbval, bvals)
    np.savetxt(fbvec, bvecs)

    # Rescale bvecs
    print("Rescaling b-vectors...")
    preproc.rescale_bvec(fbvec, bvec_scaled)

    # Check orientation (dwi_prep)
    [dwi_prep, bvecs] = gen_utils.reorient_dwi(dwi_prep, bvec_scaled, namer)

    # Check dimensions
    dwi_prep = gen_utils.match_target_vox_res(dwi_prep, vox_size, namer, sens="dwi")

    # Build gradient table
    print("fbval: ", fbval)
    print("bvecs: ", bvecs)
    print("fbvec: ", fbvec)
    print("dwi_prep: ", dwi_prep)
    print("namer.dirs: ", namer.dirs["output"]["prep_dwi"])
    [gtab, nodif_B0, nodif_B0_mask] = gen_utils.make_gtab_and_bmask(
        fbval, fbvec, dwi_prep, namer.dirs["output"]["prep_dwi"]
    )

    # Get B0 header and affine
    dwi_prep_img = nib.load(dwi_prep)
    hdr = dwi_prep_img.header

    # -------- Registration Steps ----------------------------------- #
    if (skipreg is False) and len(os.listdir(namer.dirs["output"]["prep_anat"])) != 0:
        try:
            print("Pre-existing preprocessed t1w files found. Deleting these...")
            shutil.rmtree(namer.dirs["output"]["prep_anat"])
            os.mkdir(namer.dirs["output"]["prep_anat"])
        except:
            pass
    if (skipreg is False) and len(os.listdir(namer.dirs["output"]["reg_anat"])) != 0:
        try:
            print("Pre-existing registered t1w files found. Deleting these...")
            shutil.rmtree(namer.dirs["output"]["reg_anat"])
            os.mkdir(namer.dirs["output"]["reg_anat"])
        except:
            pass
    if (skipreg is False) and (
        (len(os.listdir(namer.dirs["tmp"]["reg_a"])) != 0)
        or (len(os.listdir(namer.dirs["tmp"]["reg_m"])) != 0)
    ):
        try:
            print("Pre-existing temporary files found. Deleting these...")
            shutil.rmtree(namer.dirs["tmp"]["reg_a"])
            os.mkdir(namer.dirs["tmp"]["reg_a"])
            shutil.rmtree(namer.dirs["tmp"]["reg_m"])
            os.mkdir(namer.dirs["tmp"]["reg_m"])
        except:
            pass

    # Check orientation (t1w)
    start_time = time.time()
    t1w = gen_utils.reorient_img(t1w, namer)
    t1w = gen_utils.match_target_vox_res(t1w, vox_size, namer, sens="t1w")

    if reg_style == "native" or reg_style == "native_dsn":

        print("Running registration in native space...")

        # Instantiate registration
        reg = register.DmriReg(
            namer, nodif_B0, nodif_B0_mask, t1w, vox_size, skull, simple=False
        )

        # Perform anatomical segmentation
        if (skipreg is True) and os.path.isfile(reg.wm_edge):
            print("Found existing gentissue run!")
        else:
            reg.gen_tissue()
        
        # Align t1w to dwi
        if (
            (skipreg is True)
            and os.path.isfile(reg.t1w2dwi)
            and os.path.isfile(reg.mni2t1w_warp)
            and os.path.isfile(reg.t1_aligned_mni)
        ):
            print("Found existing t1w2dwi run!")
        else:
            reg.t1w2dwi_align()

        # Align tissue classifiers
        if (
            (skipreg is True)
            and os.path.isfile(reg.wm_gm_int_in_dwi)
            and os.path.isfile(reg.vent_csf_in_dwi)
            and os.path.isfile(reg.corpuscallosum_dwi)
        ):
            print("Found existing tissue2dwi run!")
        else:
            reg.tissue2dwi_align()

        # Align atlas to dwi-space and check that the atlas hasn't lost any of the rois
        if reg_style == "native_dsn":
            labels_im_file_mni_list = reg_utils.skullstrip_check(
                reg, labels, namer, vox_size, reg_style
            )
        elif reg_style == "native":
            labels_im_file_dwi_list = reg_utils.skullstrip_check(
                reg, labels, namer, vox_size, reg_style
            )

        # -------- Tensor Fitting and Fiber Tractography ---------------- #
        start_time = time.time()
        seeds = track.build_seed_list(reg.wm_gm_int_in_dwi, np.eye(4), dens=int(seeds))
        print("Using " + str(len(seeds)) + " seeds...")

        # Compute direction model and track fiber streamlines
        print("Beginning tractography in native space...")
        trct = track.RunTrack(
            dwi_prep,
            nodif_B0_mask,
            reg.gm_in_dwi,
            reg.vent_csf_in_dwi,
            reg.csf_mask_dwi,
            reg.wm_in_dwi,
            gtab,
            mod_type,
            track_type,
            mod_func,
            seeds,
            np.eye(4),
        )
        streamlines = trct.run()
        streamlines = Streamlines([sl for sl in streamlines if len(sl) > 60])
        print("Streamlines complete")

        trk_affine = np.eye(4)
        trk_hdr = nib.streamlines.trk.TrkFile.create_empty_header()
        trk_hdr["hdr_size"] = 1000
        trk_hdr["dimensions"] = hdr["dim"][1:4].astype("float32")
        trk_hdr["voxel_sizes"] = hdr["pixdim"][1:4]
        trk_hdr["voxel_to_rasmm"] = trk_affine
        trk_hdr["voxel_order"] = "RAS"
        trk_hdr["pad2"] = "RAS"
        trk_hdr["image_orientation_patient"] = np.array(
            [0.0, 0.0, 0.0, 0.0, 0.0, 0.0]
        ).astype("float32")
        trk_hdr["endianness"] = "<"
        trk_hdr["_offset_data"] = 1000
        trk_hdr["nb_streamlines"] = streamlines.total_nb_rows
        tractogram = nib.streamlines.Tractogram(streamlines, affine_to_rasmm=trk_affine)
        trkfile = nib.streamlines.trk.TrkFile(tractogram, header=trk_hdr)
        nib.streamlines.save(trkfile, streams)
        print(
            "%s%s%s"
            % (
                "Tractography runtime: ",
                str(np.round(time.time() - start_time, 1)),
                "s",
            )
        )

    if reg_style == "native_dsn":

        fa_path = track.tens_mod_fa_est(gtab, dwi_prep, nodif_B0_mask)

        # Normalize streamlines
        print("Running DSN...")
        [streamlines_mni, streams_mni] = register.direct_streamline_norm(
            streams, fa_path, namer
        )

        # Save streamlines to disk
        print("Saving DSN-registered streamlines: " + streams_mni)

    # TODO : mni space currently broken. Fix EuDX in track.py.
    # elif reg_style == "mni":
    #     # Check dimensions
    #     start_time = time.time()
    #     t1w = gen_utils.match_target_vox_res(
    #         t1w, vox_size, namer, sens="t1w"
    #     )  # this is the second time this t1w data has been sent to this function (REMOVE?)
    #     print(
    #         "%s%s%s"
    #         % ("Reslicing runtime: ", str(np.round(time.time() - start_time, 1)), "s")
    #     )
    #     print("Running tractography in MNI-space...")
    #     aligned_dwi = "{}/dwi_mni_aligned.nii.gz".format(
    #         namer.dirs["output"]["prep_dwi"]
    #     )

    #     # Align DWI volumes to Atlas
    #     print("Aligning volumes...")
    #     reg = register.DmriRegOld(dwi_prep, gtab, t1w, mask, aligned_dwi, namer, clean=False)
    #     print(
    #         "Registering DWI image at {} to atlas; aligned dwi at {}...".format(
    #             dwi_prep, aligned_dwi
    #         )
    #     )
    #     reg.dwi2atlas()

    #     # -------- Tensor Fitting and Fiber Tractography ---------------- #
    #     print("Beginning tractography...")
    #     # Compute tensors and track fiber streamlines
    #     print("aligned_dwi: {}".format(aligned_dwi))
    #     print("gtab: {}".format(gtab))
    #     [tens, streamlines, align_dwi_mask] = track.eudx_basic(
    #         aligned_dwi, gtab, stop_val=0.2
    #     )
    #     tensors = "{}/tensors.nii.gz".format(namer.dirs["output"]["tensor"])
    #     tensor2fa(
    #         tens,
    #         tensors,
    #         aligned_dwi,
    #         namer.dirs["output"]["tensor"],
    #         namer.dirs["qa"]["tensor"],
    #     )

    #     # Save streamlines to disk
    #     print("Saving streamlines: " + streams)
    #     print("streamlines: {}".format(streamlines))
    #     print("streams: {}".format(streams))
    #     tractogram_list = [i for i in streamlines]
    #     trk_affine = np.eye(4)
    #     tractogram = nib.streamlines.Tractogram(
    #         tractogram_list, affine_to_rasmm=trk_affine
    #     )
    #     nib.streamlines.save(tractogram, streams)
    #     streamlines = Streamlines(
    #         streamlines
    #     )  # alex  # to try to make the streamlines variable be the same thing as the native space one
    #     print("atlas location: {}".format(atlas))

    # ------- Connectome Estimation --------------------------------- #
    # Generate graphs from streamlines for each parcellation
    for idx, label in enumerate(labels):
        print(f'Generating graph for {label} parcellation...')
        if reg_style == "native_dsn":
            # align atlas to t1w to dwi
            print(f'Applying native-space alignment to {labels[idx]}')
            labels_im = nib.load(labels_im_file_mni_list[idx])
            g1 = graph.GraphTools(
                attr=len(np.unique(np.around(labels_im.get_data()).astype("int16")))
                - 1,
                rois=labels_im_file_mni_list[idx],
                tracks=streamlines_mni,
                affine=np.eye(4),
                namer=namer,
                connectome_path=connectomes[idx],
            )
            g1.g = g1.make_graph()
        elif reg_style == "native":
            # align atlas to t1w to dwi
            print(f'Applying native-space alignment to {labels[idx]}')
            labels_im = nib.load(labels_im_file_dwi_list[idx])
            g1 = graph.GraphTools(
                attr=len(np.unique(np.around(labels_im.get_data()).astype("int16")))
                - 1,
                rois=labels_im_file_dwi_list[idx],
                tracks=streamlines,
                affine=np.eye(4),
                namer=namer,
                connectome_path=connectomes[idx],
            )
            g1.g = g1.make_graph()

        # TODO : mni-space currently broken. Fix in track.
        # elif reg_style == "mni":
        #     labels_im_file = gen_utils.reorient_img(labels[idx], namer)
        #     labels_im_file = gen_utils.match_target_vox_res(
        #         labels_im_file, vox_size, namer, sens="t1w"
        #     )
        #     labels_im = nib.load(labels_im_file)
        #     g1 = graph.graph_tools(
        #         attr=len(np.unique(np.around(labels_im.get_data()).astype("int16")))
        #         - 1,
        #         rois=labels_im_file,
        #         tracks=streamlines,
        #         affine=np.eye(4),
        #         namer=namer,
        #         connectome_path=connectomes[idx],
        #     )
        #     g1.make_graph_old()
        g1.summary()
        g1.save_graph_png(connectomes[idx])
        g1.save_graph(connectomes[idx])

    exe_time = datetime.now() - startTime

    print(f'Total execution time: {exe_time}')
    print("NDMG Complete.")

    if reg_style == "native" or reg_style == "native_dsn":
        print(
            "NOTE :: you are using native-space registration to generate connectomes. \
             Without post-hoc normalization, multiple connectomes generated with NDMG \
             cannot be compared directly."
        )

    if push and buck and remo is not None:
        if not modif:
<<<<<<< HEAD
            modif = "ndmg_{}".format(__version__.replace(".", "-"))
        cloud_utils.s3_push_data(buck, remo, outdir, modif, creds)
        print("Pushing Complete!")


def welcome_message(connectomes):

    line = "\n~~~~~~~~~~~~~~~~\n"
    line += "Welcome to ndmg!\n"
    line += "Your connectomes will be located here:\n\n"

    for connectome in connectomes:
        line += connectome + "\n"

    line += "~~~~~~~~~~~~~~~~\n"

    return line
=======
            modif = f'ndmg_{__version__.replace(".", "-")}'
            # TODO : make sure __version__ is in the namespace
        cloud_utils.s3_push_data(buck, remo, outdir, modif, creds, debug=debug)
        print("Pushing Complete!")
        if not debug:
            print("Listing contents of output directory ...")
            print(os.listdir(outdir))
            print("clearing contents of output directory ...")
            shutil.rmtree(outdir)
            print(f'Clearing complete. Output directory exists: {os.path.exists(outdir)}')
>>>>>>> b595c186


def main():
    parser = ArgumentParser(
        description="This is an end-to-end connectome estimation pipeline from sMRI and DTI images"
    )
    parser.add_argument("dwi", action="store", help="Nifti dMRI image stack")
    parser.add_argument("bval", action="store", help="DTI scanner b-values")
    parser.add_argument("bvec", action="store", help="DTI scanner b-vectors")
    parser.add_argument("t1w", action="store", help="Nifti T1w MRI image")
    parser.add_argument("atlas", action="store", help="Nifti T1 MRI atlas")
    parser.add_argument(
        "mask",
        action="store",
        help="Nifti binary mask of \
                        brain space in the atlas",
    )
    parser.add_argument(
        "outdir",
        action="store",
        help="Path to which \
                        derivatives will be stored",
    )
    parser.add_argument(
        "labels",
        action="store",
        nargs="*",
        help="Nifti \
                        labels of regions of interest in atlas space",
    )
    parser.add_argument(
        "--vox",
        action="store",
        nargs="*",
        default="1mm",
        help="Voxel size to use for template registrations \
                        (e.g. '1mm')",
    )
    parser.add_argument(
        "--mod",
        action="store",
        help="Determinstic (det) or probabilistic (prob) tracking. Default is det.",
        default="det",
    )
    parser.add_argument(
        "--tt",
        action="store",
        help="Tracking approach: eudx or local. Default is eudx.",
        default="eudx",
    )
    parser.add_argument(
        "--mf",
        action="store",
        help="Diffusion model: csd, csa, or tensor. Default is tensor.",
        default="tensor",
    )
    parser.add_argument(
        "--sp",
        action="store",
        help="Space for tractography. Default is native.",
        default="native",
    )
    parser.add_argument(
        "-sked",
        "--sked",
        action="store_true",
        default=False,
        help="whether or not to skip eddy correction",
    )
    parser.add_argument(
        "-skreg",
        "--skreg",
        action="store_true",
        default=False,
        help="whether or not to skip registration",
    )
    result = parser.parse_args()

    # Create output directory
    print(f'Creating output directory: {result.outdir}')
    print(f'Creating output temp directory: {result.outdir}/tmp')
    gen_utils.utils.execute_cmd(f'mkdir -p {result.outdir} {result.outdir}/tmp')

    ndmg_dwi_worker(
        result.dwi,
        result.bval,
        result.bvec,
        result.t1w,
        result.atlas,
        result.mask,
        result.labels,
        result.outdir,
        result.vox,
        result.mod,
        result.tt,
        result.mf,
        result.sp,
        result.seeds,
        result.skipeddy,
        result.skipreg,
    )


if __name__ == "__main__":
    main()<|MERGE_RESOLUTION|>--- conflicted
+++ resolved
@@ -115,44 +115,24 @@
     ValueError
         Raised if bval/bvecs are potentially corrupted
     """
-<<<<<<< HEAD
-    print("dwi = {}".format(dwi))
-    print("bvals = {}".format(bvals))
-    print("bvecs = {}".format(bvecs))
-    print("t1w = {}".format(t1w))
-    print("atlas = {}".format(atlas))
-    print("mask = {}".format(mask))
-    print("labels = {}".format(labels))
-    print("outdir = {}".format(outdir))
-    print("vox_size = {}".format(vox_size))
-    print("mod_type = {}".format(mod_type))
-    print("track_type = {}".format(track_type))
-    print("mod_func = {}".format(mod_func))
-    print("seeds = {}".format(seeds))
-    print("reg_style = {}".format(reg_style))
-    print("skipeddy = {}".format(skipeddy))
-    print("skipreg = {}".format(skipreg))
-    print("skull = {}".format(skull))
-=======
-    print(f'dwi = {dwi}')
-    print(f'bvals = {bvals}')
-    print(f'bvecs = {bvecs}')
-    print(f't1w = {t1w}')
-    print(f'atlas = {atlas}')
-    print(f'mask = {mask}')
-    print(f'labels = {labels}')
-    print(f'outdir = {outdir}')
-    print(f'vox_size = {vox_size}')
-    print(f'mod_type = {mod_type}')
-    print(f'track_type = {track_type}')
-    print(f'mod_func = {mod_func}')
-    print(f'seeds = {seeds}')
-    print(f'reg_style = {reg_style}')
-    print(f'clean = {clean}')
-    print(f'skipeddy = {skipeddy}')
-    print(f'skipreg = {skipreg}')
-    print(f'skull = {skull}')
->>>>>>> b595c186
+    print(f"dwi = {dwi}")
+    print(f"bvals = {bvals}")
+    print(f"bvecs = {bvecs}")
+    print(f"t1w = {t1w}")
+    print(f"atlas = {atlas}")
+    print(f"mask = {mask}")
+    print(f"labels = {labels}")
+    print(f"outdir = {outdir}")
+    print(f"vox_size = {vox_size}")
+    print(f"mod_type = {mod_type}")
+    print(f"track_type = {track_type}")
+    print(f"mod_func = {mod_func}")
+    print(f"seeds = {seeds}")
+    print(f"reg_style = {reg_style}")
+    print(f"clean = {clean}")
+    print(f"skipeddy = {skipeddy}")
+    print(f"skipreg = {skipreg}")
+    print(f"skull = {skull}")
     fmt = "_adj.csv"
 
     assert all(
@@ -181,7 +161,7 @@
     # TODO : do this with shutil instead of an os command
     print("Output directory: " + outdir)
     if not os.path.isdir(outdir):
-        cmd = f'mkdir -p {outdir}'
+        cmd = f"mkdir -p {outdir}"
         os.system(cmd)
 
     paths = {
@@ -206,7 +186,7 @@
     connectomes = [
         namer.name_derivative(
             namer.dirs["output"]["conn"][namer.get_label(lab)],
-            f'{namer.get_mod_source()}_{namer.get_label(lab)}_measure-spatial-ds{fmt}'
+            f"{namer.get_mod_source()}_{namer.get_label(lab)}_measure-spatial-ds{fmt}",
         )
         for lab in labels
     ]
@@ -229,7 +209,7 @@
                 shutil.rmtree(namer.dirs["output"]["prep_dwi"])
                 os.mkdir(namer.dirs["output"]["prep_dwi"])
             except Exception as e:
-                print(f'Exception when trying to delete existing data: {e}')
+                print(f"Exception when trying to delete existing data: {e}")
                 pass
             print("Performing eddy correction...")
             cmd = "eddy_correct " + dwi + " " + dwi_prep + " 0"
@@ -355,7 +335,7 @@
             print("Found existing gentissue run!")
         else:
             reg.gen_tissue()
-        
+
         # Align t1w to dwi
         if (
             (skipreg is True)
@@ -513,10 +493,10 @@
     # ------- Connectome Estimation --------------------------------- #
     # Generate graphs from streamlines for each parcellation
     for idx, label in enumerate(labels):
-        print(f'Generating graph for {label} parcellation...')
+        print(f"Generating graph for {label} parcellation...")
         if reg_style == "native_dsn":
             # align atlas to t1w to dwi
-            print(f'Applying native-space alignment to {labels[idx]}')
+            print(f"Applying native-space alignment to {labels[idx]}")
             labels_im = nib.load(labels_im_file_mni_list[idx])
             g1 = graph.GraphTools(
                 attr=len(np.unique(np.around(labels_im.get_data()).astype("int16")))
@@ -530,7 +510,7 @@
             g1.g = g1.make_graph()
         elif reg_style == "native":
             # align atlas to t1w to dwi
-            print(f'Applying native-space alignment to {labels[idx]}')
+            print(f"Applying native-space alignment to {labels[idx]}")
             labels_im = nib.load(labels_im_file_dwi_list[idx])
             g1 = graph.GraphTools(
                 attr=len(np.unique(np.around(labels_im.get_data()).astype("int16")))
@@ -566,7 +546,7 @@
 
     exe_time = datetime.now() - startTime
 
-    print(f'Total execution time: {exe_time}')
+    print(f"Total execution time: {exe_time}")
     print("NDMG Complete.")
 
     if reg_style == "native" or reg_style == "native_dsn":
@@ -578,7 +558,6 @@
 
     if push and buck and remo is not None:
         if not modif:
-<<<<<<< HEAD
             modif = "ndmg_{}".format(__version__.replace(".", "-"))
         cloud_utils.s3_push_data(buck, remo, outdir, modif, creds)
         print("Pushing Complete!")
@@ -596,18 +575,6 @@
     line += "~~~~~~~~~~~~~~~~\n"
 
     return line
-=======
-            modif = f'ndmg_{__version__.replace(".", "-")}'
-            # TODO : make sure __version__ is in the namespace
-        cloud_utils.s3_push_data(buck, remo, outdir, modif, creds, debug=debug)
-        print("Pushing Complete!")
-        if not debug:
-            print("Listing contents of output directory ...")
-            print(os.listdir(outdir))
-            print("clearing contents of output directory ...")
-            shutil.rmtree(outdir)
-            print(f'Clearing complete. Output directory exists: {os.path.exists(outdir)}')
->>>>>>> b595c186
 
 
 def main():
@@ -687,9 +654,9 @@
     result = parser.parse_args()
 
     # Create output directory
-    print(f'Creating output directory: {result.outdir}')
-    print(f'Creating output temp directory: {result.outdir}/tmp')
-    gen_utils.utils.execute_cmd(f'mkdir -p {result.outdir} {result.outdir}/tmp')
+    print(f"Creating output directory: {result.outdir}")
+    print(f"Creating output temp directory: {result.outdir}/tmp")
+    gen_utils.utils.execute_cmd(f"mkdir -p {result.outdir} {result.outdir}/tmp")
 
     ndmg_dwi_worker(
         result.dwi,
