--- conflicted
+++ resolved
@@ -98,11 +98,8 @@
 
     # Generate graphs from streamlines for each parcellation
     for idx, label in enumerate(label_name):
-<<<<<<< HEAD
         print(("Generating graph for " + label + "parcellation..."))
-=======
-        print("Generating graph for " + label + " parcellation...")
->>>>>>> d1576014
+
         labels_im = nb.load(labels[idx])
         g1 = mgg(len(np.unique(labels_im.get_data()))-1, labels[idx])
         g1.make_graph(tracks)
