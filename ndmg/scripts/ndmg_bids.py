#!/usr/bin/env python

"""
ndmg.scripts.ndmg_bids
~~~~~~~~~~~~~~~~~~~~~~

The top level ndmg entrypoint module.
In this module, ndmg:
1. Pulls data into the input directory from s3 if we need it.
2. Parses the input directory.
3. for each subject/session pair, runs ndmg_dwi_pipeline.ndmg_dwi_worker (the actual pipeline)
"""


# standard library imports
import sys
import glob
import os
from argparse import ArgumentParser
import traceback

# ndmg imports
from ndmg.utils import cloud_utils
from ndmg.utils.gen_utils import DirectorySweeper
from ndmg.utils.gen_utils import check_dependencies
from ndmg.utils.gen_utils import is_bids
from ndmg.utils.gen_utils import as_directory
from ndmg.scripts.ndmg_dwi_pipeline import ndmg_dwi_worker


def get_atlas(atlas_dir, vox_size):
    """Given the desired location of atlases and the type of processing, ensure we have all the atlases and parcellations.

    Parameters
    ----------
    atlas_dir : str
        Path to directory containing atlases.
    vox_size : str
        t1w input image voxel dimensions, either 2mm or 1mm

    Returns
    -------
    tuple
        filepaths corresponding to the human parcellations, the atlas, and the atlas's mask. atals_brain and lv_mask is None if not fmri.

    Raises
    ------
    ValueError
        raised if dimensionality is wrong.
    NotImplementedError
        currently raised in lieu of atlas pulling capabilities.
    """
    if vox_size == "2mm":
        dims = "2x2x2"
    elif vox_size == "1mm":
        dims = "1x1x1"
    else:
        raise ValueError(
            "Voxel dimensions of input t1w image not currently supported by ndmg."
        )

    # grab atlases if they don't exist
    if not os.path.exists(atlas_dir):
        # TODO : re-implement this pythonically with shutil and requests in python3.
        print("atlas directory not found. Cloning ...")
        clone = "https://github.com/neurodata/neuroparc.git"
        os.system(f"git lfs clone {clone} {atlas_dir}")

    atlas = os.path.join(
        atlas_dir, "atlases/reference_brains/MNI152NLin6_res-" + dims + "_T1w.nii.gz"
    )
    atlas_mask = os.path.join(
        atlas_dir,
        "atlases/mask/MNI152NLin6_res-" + dims + "_T1w_descr-brainmask.nii.gz",
    )
    parcellations = [
        i for i in glob.glob(atlas_dir + "/atlases/label/Human/*.nii.gz") if dims in i
    ]
    parcellations = [os.path.join(atlas_dir, "label/Human/", l) for l in parcellations]

    assert all(map(os.path.exists, parcellations)), "Some parcellations do not exist."
    assert all(
        map(os.path.exists, [atlas, atlas_mask])
    ), "atlas or atlas_mask, does not exist. You may not have git-lfs -- if not, install it."
    return parcellations, atlas, atlas_mask


def get_atlas_dir():
    """
    Gets the location of ndmg's atlases.
    
    Returns
    -------
    str
        atlas directory location.
    """
    if os.path.isdir("/ndmg_atlases"):
        return "/ndmg_atlases"  # in docker

    return os.path.expanduser("~") + "/.ndmg/ndmg_atlases"  # local


def main():
    """Starting point of the ndmg pipeline, assuming that you are using a BIDS organized dataset
    """

    parser = ArgumentParser(
        description="This is an end-to-end connectome estimation pipeline from M3r Images."
    )
    parser.add_argument(
        "input_dir",
        help="""The directory with the input dataset"
        formatted according to the BIDS standard.
        To use data from s3, just pass `s3://<bucket>/<dataset>` as the input directory.""",
    )
    parser.add_argument(
        "output_dir",
        help="""The local directory where the output
        files should be stored. If you are running group
        level analysis this folder should be prepopulated
        with the results of the participant level analysis.""",
    )
    parser.add_argument(
        "--participant_label",
        help="""The label(s) of the
        participant(s) that should be analyzed. The label
        corresponds to sub-<participant_label> from the BIDS
        spec (so it does not include "sub-"). If this
        parameter is not provided all subjects should be
        analyzed. Multiple participants can be specified
        with a space separated list.""",
        nargs="+",
    )
    parser.add_argument(
        "--session_label",
        help="""The label(s) of the
        session that should be analyzed. The label
        corresponds to ses-<participant_label> from the BIDS
        spec (so it does not include "ses-"). If this
        parameter is not provided all sessions should be
        analyzed. Multiple sessions can be specified
        with a space separated list.""",
        nargs="+",
    )
    #parser.add_argument(
    #    "--push_data",
    #    action="store_true",
    #    help="flag to push derivatives back up to S3.",
    #    default=False,
    #)
    parser.add_argument(
<<<<<<< HEAD
        "--push_location",
        action="store",
        help="Name of folder on s3 to push output data to, if the folder does not exist, it will be created."
        "Format the location as `s3://<bucket>/<path>`",
        default=None,
    )
    parser.add_argument(
=======
>>>>>>> c8ce0340
        "--parcellation",
        action="store",
        help="The parcellation(s) being analyzed. Multiple parcellations can be provided with a space separated list.",
        default=None,
    )
    parser.add_argument(
        "--sked",
        action="store_true",
        help="Whether to skip eddy correction if it has already been run.",
        default=False,
    )
    parser.add_argument(
        "--skreg",
        action="store_true",
        default=False,
        help="whether or not to skip registration",
    )
    parser.add_argument(
        "--voxelsize",
        action="store",
        default="2mm",
        help="Voxel size : 2mm, 1mm. Voxel size to use for template registrations.",
    )
    parser.add_argument(
        "--mod",
        action="store",
        help="Deterministic (det) or probabilistic (prob) tracking. Default is det.",
        default="det",
    )
    parser.add_argument(
        "--filtering_type",
        action="store",
        help="Tracking approach: local, particle. Default is local.",
        default="local",
    )
    parser.add_argument(
        "--diffusion_model",
        action="store",
        help="Diffusion model: csd, csa. Default is csa.",
        default="csa",
    )
    parser.add_argument(
        "--space",
        action="store",
        help="Space for tractography: native, native_dsn. Default is native.",
        default="native",
    )
    parser.add_argument(
        "--seeds",
        action="store",
        help="Seeding density for tractography. Default is 20.",
        default=20,
    )
    parser.add_argument(
        "--skull",
        action="store",
        help="""Special actions to take when skullstripping t1w image based on default skullstrip ('none') failure:
        Excess tissue below brain: below
        Chunks of cerebelum missing: cerebelum
        Frontal clipping near eyes: eye
        Excess clipping in general: general,""",
        default="none",
    )

    # and ... begin!
    print("\nBeginning ndmg ...")

    # ---------------- Parse CLI arguments ---------------- #
    result = parser.parse_args()
    input_dir = result.input_dir
    output_dir = result.output_dir
    subjects = result.participant_label
    sessions = result.session_label
    parcellation_name = result.parcellation
    push_location = result.push_location

    # arguments to be passed in every ndmg run
    # TODO : change value naming convention to match key naming convention
    constant_kwargs = {
        "vox_size": result.voxelsize,
        "mod_type": result.mod,
        "track_type": result.filtering_type,
        "mod_func": result.diffusion_model,
        "seeds": result.seeds,
        "reg_style": result.space,
        "skipeddy": result.sked,
        "skipreg": result.skreg,
<<<<<<< HEAD
        # "buck": result.bucket,
        # "remo": result.remote_path,
        # "push": result.push_data,
        "push": result.push_location, #modif
=======
>>>>>>> c8ce0340
        "skull": result.skull,
    }

    # ---------------- S3 stuff ---------------- #
    # grab s3 stuff
    s3 = input_dir.startswith("s3://")
    creds = bool(cloud_utils.get_credentials())
    if s3:
        buck, remo = cloud_utils.parse_path(input_dir)
        home = os.path.expanduser("~")
<<<<<<< HEAD
        inDir = as_directory(home + "/.ndmg/input", remove=True)
        #if kwargs["modif"]:
        #    kwargs["modif"].strip("/")
        creds = bool(cloud_utils.get_credentials())
        # TODO : Should we really prevent the pipeline from running in this case? What if user is pushing to a public bucket?
        if (not creds) and kwargs["push"]:
=======
        input_dir = as_directory(home + "/.ndmg/input", remove=True)
        if (not creds) and push_location:
>>>>>>> c8ce0340
            raise AttributeError(
                """No AWS credentials found, but "--push_location" flag called. 
                Pushing will most likely fail."""
            )

        # Get S3 input data if needed
        # TODO : `Flat is better than nested`. Make the logic for this cleaner
        if subjects is not None:
            for subject in subjects:
                if sessions is not None:
                    for session in sessions:
                        info = f"sub-{subject}/ses-{session}"
                        cloud_utils.s3_get_data(buck, remo, input_dir, info=info)
                else:
                    info = f"sub-{subject}"
                    cloud_utils.s3_get_data(buck, remo, input_dir, info=info)
        else:
            info = "sub-"
            cloud_utils.s3_get_data(buck, remo, input_dir, info=info)

    pd = kwargs["push"].startswith("s3://")
    if pd:
        buck, remo = cloud_utils.parse_path(kwargs["push"])
        kwargs["buck"] = buck
        remo.strip("/")
        kwargs["modif"] = remo.split("/")[-1]
        kwargs["remo"] = remo.replace(f'/{kwargs["modif"]}',"")
    kwargs["push"]=True


    # ---------------- Pre-run checks ---------------- #
    # check operating system compatibility
    compatible = sys.platform == "darwin" or sys.platform == "linux"
    if not compatible:
        input(
            "\n\nWARNING: You appear to be running ndmg on an operating system that is not macOS or Linux."
            "\nndmg has not been tested on this operating system and may not work. Press enter to continue.\n\n"
        )

    # make sure we have AFNI and FSL
    check_dependencies()
    # check on input data
    # make sure input directory is BIDs-formatted
    assert is_bids(input_dir)

    print(
        f"""
        input directory location: {input_dir}. 
        Input directory contents: {os.listdir(input_dir)}.
        """
    )
    # ---------------- Grab parcellations, atlases, mask --------------- #
    # get parcellations, atlas, and mask, then stick it into constant_kwargs
    atlas_dir = get_atlas_dir()
    parcellations, atlas, mask, = get_atlas(atlas_dir, constant_kwargs["vox_size"])
    if parcellation_name is not None:  # filter parcellations
        parcellations = [file_ for file_ in parcellations if parcellation_name in file_]
    atlas_stuff = {"atlas": atlas, "mask": mask, "labels": parcellations}
    constant_kwargs.update(atlas_stuff)

    # parse input directory
    sweeper = DirectorySweeper(input_dir, subjects=subjects, sessions=sessions)
    scans = sweeper.get_dir_info()

    # ---------------- Run Pipeline --------------- #
    # run ndmg on the entire BIDs directory.
    for SubSesFile in scans:
        subject, session, kwargs = SubSesFile
        kwargs["outdir"] = f"{output_dir}/sub-{subject}/ses-{session}"
        kwargs.update(constant_kwargs)
        ndmg_dwi_worker(**kwargs)
        if push_location:
            print(f"Pushing to s3 at {push_location}.")
            push_buck, push_remo = cloud_utils.parse_path(push_location)
            cloud_utils.s3_push_data(
                push_buck,
                push_remo,
                output_dir,
                subject=subject,
                session=session,
                creds=creds,
            )


if __name__ == "__main__":
    main()<|MERGE_RESOLUTION|>--- conflicted
+++ resolved
@@ -142,14 +142,7 @@
         with a space separated list.""",
         nargs="+",
     )
-    #parser.add_argument(
-    #    "--push_data",
-    #    action="store_true",
-    #    help="flag to push derivatives back up to S3.",
-    #    default=False,
-    #)
-    parser.add_argument(
-<<<<<<< HEAD
+    parser.add_argument(
         "--push_location",
         action="store",
         help="Name of folder on s3 to push output data to, if the folder does not exist, it will be created."
@@ -157,8 +150,6 @@
         default=None,
     )
     parser.add_argument(
-=======
->>>>>>> c8ce0340
         "--parcellation",
         action="store",
         help="The parcellation(s) being analyzed. Multiple parcellations can be provided with a space separated list.",
@@ -246,13 +237,6 @@
         "reg_style": result.space,
         "skipeddy": result.sked,
         "skipreg": result.skreg,
-<<<<<<< HEAD
-        # "buck": result.bucket,
-        # "remo": result.remote_path,
-        # "push": result.push_data,
-        "push": result.push_location, #modif
-=======
->>>>>>> c8ce0340
         "skull": result.skull,
     }
 
@@ -263,17 +247,8 @@
     if s3:
         buck, remo = cloud_utils.parse_path(input_dir)
         home = os.path.expanduser("~")
-<<<<<<< HEAD
-        inDir = as_directory(home + "/.ndmg/input", remove=True)
-        #if kwargs["modif"]:
-        #    kwargs["modif"].strip("/")
-        creds = bool(cloud_utils.get_credentials())
-        # TODO : Should we really prevent the pipeline from running in this case? What if user is pushing to a public bucket?
-        if (not creds) and kwargs["push"]:
-=======
         input_dir = as_directory(home + "/.ndmg/input", remove=True)
         if (not creds) and push_location:
->>>>>>> c8ce0340
             raise AttributeError(
                 """No AWS credentials found, but "--push_location" flag called. 
                 Pushing will most likely fail."""
