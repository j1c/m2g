#!/usr/bin/env python

"""
ndmg.scripts.ndmg_bids
~~~~~~~~~~~~~~~~~~~~~~

The top level ndmg entrypoint module.
In this module, ndmg:
1. Pulls data into the input directory from s3 if we need it.
2. Parses the input directory.
3. for each subject/session pair, runs ndmg_dwi_pipeline.ndmg_dwi_worker (the actual pipeline)
"""


# standard library imports
import sys
import glob
import os
from argparse import ArgumentParser
import subprocess
import warnings

# ndmg imports
from ndmg.utils import cloud_utils
from ndmg.utils.gen_utils import DirectorySweeper
from ndmg.utils.gen_utils import check_dependencies
from ndmg.utils.gen_utils import is_bids
from ndmg.scripts.ndmg_dwi_pipeline import ndmg_dwi_worker


def get_atlas(atlas_dir, vox_size):
    """Given the desired location of atlases and the type of processing, ensure we have all the atlases and parcellations.

    Parameters
    ----------
    atlas_dir : str
        Path to directory containing atlases.
    vox_size : str
        t1w input image voxel dimensions, either 2mm or 1mm

    Returns
    -------
    tuple
        filepaths corresponding to the human parcellations, the atlas, and the atlas's mask. atals_brain and lv_mask is None if not fmri.

    Raises
    ------
    ValueError
        raised if dimensionality is wrong.
    NotImplementedError
        currently raised in lieu of atlas pulling capabilities.
    """
    if vox_size == "2mm":
        dims = "2x2x2"
    elif vox_size == "1mm":
        dims = "1x1x1"
    else:
        raise ValueError(
            "Voxel dimensions of input t1w image not currently supported by ndmg."
        )

    # grab atlases if they don't exist
    if not os.path.exists(atlas_dir):
        # TODO : re-implement this pythonically with shutil and requests in python3.
        print("atlas directory not found. Cloning ...")
        clone = "https://github.com/neurodata/neuroparc.git"
        os.system(f'git lfs clone {clone} {atlas_dir}')

    atlas = os.path.join(
        atlas_dir, "atlases/reference_brains/MNI152NLin6_res-" + dims + "_T1w.nii.gz"
    )
    atlas_mask = os.path.join(
        atlas_dir,
        "atlases/mask/MNI152NLin6_res-" + dims + "_T1w_descr-brainmask.nii.gz",
    )
    parcellations = [
        i for i in glob.glob(atlas_dir + "/atlases/label/Human/*.nii.gz") if dims in i
    ]
    parcellations = [os.path.join(atlas_dir, "label/Human/", l) for l in parcellations]

    assert all(map(os.path.exists, parcellations)), "Some parcellations do not exist."
    assert all(
        map(os.path.exists, [atlas, atlas_mask])
    ), "atlas or atlas_mask, does not exist. You may not have git-lfs -- if not, install it."
    return parcellations, atlas, atlas_mask


def get_atlas_dir():
    """
    Gets the location of ndmg's atlases.
    
    Returns
    -------
    str
        atlas directory location.
    """
    if os.path.isdir("/ndmg_atlases"):
        return "/ndmg_atlases"  # in docker

    return os.path.expanduser("~") + "/.ndmg/ndmg_atlases"  # local


<<<<<<< HEAD
def failure_message(subject, session, error):
    line = f"Subject {subject}, session {session} failed."
    line += f"Errror message: {error}"
    line += f"Trying next scan.\n"
    return line
=======
    # parse atlas directory
    labels, atlas, atlas_mask, atlas_brain, lv_mask = get_atlas(atlas_dir, vox_size)

    if atlas_select:
        labels = [i for i in labels if atlas_select in i]

    # parse input directory
    sweeper = DirectorySweeper(inDir, subjs=subjs, seshs=sesh)
    dwis = sweeper.get_dwis()
    bvals = sweeper.get_bvals()
    bvecs = sweeper.get_bvecs()
    anats = sweeper.get_anats()

    # dwis, bvals, bvecs, anats = result
    assert len(anats) == len(dwis)
    assert len(bvecs) == len(dwis)
    assert len(bvals) == len(dwis)

    # TODO : clean below
    args = [
        [
            dw,
            bval,
            bvec,
            anat,
            atlas,
            atlas_mask,
            labels,
            f'{outDir}/sub{bval.split("sub")[1].split("/")[0]}/ses{bval.split("ses")[1].split("/")[0]}'
        ]
        for (dw, bval, bvec, anat) in zip(dwis, bvals, bvecs, anats)
    ]

    # optional args stored in kwargs
    # use worker wrapper to call function f with args arg
    # and keyword args kwargs
    for arg in args:
        ndmg_dwi_worker(
            arg[0],
            arg[1],
            arg[2],
            arg[3],
            atlas,
            atlas_mask,
            labels,
            arg[7],
            vox_size,
            mod_type,
            track_type,
            mod_func,
            seeds,
            reg_style,
            clean,
            skipeddy,
            skipreg,
            buck=buck,
            remo=remo,
            push=push,
            creds=creds,
            debug=debug,
            modif=modif,
            skull=skull,
        )
>>>>>>> 2c110ba5


def main():
    """Starting point of the ndmg pipeline, assuming that you are using a BIDS organized dataset
    """
    compatible = sys.platform == 'darwin' or sys.platform == 'linux'
    if not compatible:
        input('\n\nWARNING: You appear to be running ndmg on an operating system that is not macOS or Linux.'
        '\nndmg has not been tested on this operating system and may not work. Press enter to continue.\n\n')

    parser = ArgumentParser(
        description="This is an end-to-end connectome estimation pipeline from M3r Images."
    )
    parser.add_argument(
        "bids_dir",
        help="The directory with the input dataset"
        " formatted according to the BIDS standard.",
    )
    parser.add_argument(
        "output_dir",
        help="The directory where the output "
        "files should be stored. If you are running group "
        "level analysis this folder should be prepopulated "
        "with the results of the participant level analysis.",
    )
    parser.add_argument(
        "--participant_label",
        help="The label(s) of the "
        "participant(s) that should be analyzed. The label "
        "corresponds to sub-<participant_label> from the BIDS "
        'spec (so it does not include "sub-"). If this '
        "parameter is not provided all subjects should be "
        "analyzed. Multiple participants can be specified "
        "with a space separated list.",
        nargs="+",
    )
    parser.add_argument(
        "--session_label",
        help="The label(s) of the "
        "session that should be analyzed. The label "
        "corresponds to ses-<participant_label> from the BIDS "
        'spec (so it does not include "ses-"). If this '
        "parameter is not provided all sessions should be "
        "analyzed. Multiple sessions can be specified "
        "with a space separated list.",
        nargs="+",
    )
    parser.add_argument(
        "--bucket",
        action="store",
        help="The name of "
        "an S3 bucket which holds BIDS organized data. You "
        "must have built your bucket with credentials to the "
        "S3 bucket you wish to access.",
    )
    parser.add_argument(
        "--remote_path",
        action="store",
        help="The path to "
        "the data on your S3 bucket, not including the bucket name."
        "The data will be downloaded to the provided bids_dir on your machine."
    )
    parser.add_argument(
        "--push_data",
        action="store_true",
        help="flag to " "push derivatives back up to S3.",
        default=False,
    )
    parser.add_argument(
        "--dataset",
        action="store",
        help="The name of " "the dataset you are perfoming QC on.",
    )
    parser.add_argument(
        "--parcellation",
        action="store",
        help="The parcellation(s) being analyzed. Multiple parcellations can be provided with a space separated list.",
        default=None,
    )
    parser.add_argument(
        "--debug",
        action="store_true",
        help="If False, remove any old files in the output directory.",
        default=False,
    )
    parser.add_argument(
        "--sked",
        action="store_true",
        help="Whether to skip eddy correction if it has already been run.",
        default=False,
    )
    parser.add_argument(
        "--skreg",
        action="store_true",
        default=False,
        help="whether or not to skip registration",
    )
    parser.add_argument(
        "--vox",
        action="store",
        default="2mm",
        help="Voxel size : 2mm, 1mm. Voxel size to use for template registrations.gi",
    )
    parser.add_argument(
        "-c",
        "--clean",
        action="store_true",
        default=False,
        help="Whether or not to delete intermediates",
    )
    parser.add_argument(
        "--mod",
        action="store",
        help="Determinstic (det), probabilistic (prob) tracking. Default is det.",
        default="det",
    )
    parser.add_argument(
        "--tt",
        action="store",
        help="Tracking approach: local, particle. Default is local.",
        default="local",
    )
    parser.add_argument(
        "--mf",
        action="store",
        help="Diffusion model: csd, csa. Default is csa.",
        default="csa",
    )
    parser.add_argument(
        "--sp",
        action="store",
        help="Space for tractography: native, native_dsn. Default is native.",
        default="native",
    )
    parser.add_argument(
        "--seeds",
        action="store",
        help="Seeding density for tractography. Default is 20.",
        default=20,
    )
    parser.add_argument(
        "--modif",
        action="store",
        help="Name of folder on s3 to push to, if the folder does not exist, it will be created."
        "If empty, push to a folder with ndmg's version number.",
        default="",
    )
    parser.add_argument(
        "--skull",
        action="store",
        help="Special actions to take when skullstripping t1w image based on default skullstrip ('none') failure:"
        "Excess tissue below brain: below"
        "Chunks of cerebelum missing: cerebelum"
        "Frontal clipping near eyes: eye"
        "Excess clipping in general: general",
        default="none",
    )

    # and ... begin!
    print("\nBeginning ndmg ...")

    # parse cli arguments
    result = parser.parse_args()
    inDir = result.bids_dir
    outDir = result.output_dir
<<<<<<< HEAD
    subjects = result.participant_label
    sessions = result.session_label
    parcellation_name = result.parcellation

    # arguments to be passed in every ndmg run
    kwargs = {
        "vox_size": result.vox,
        "mod_type": result.mod,
        "track_type": result.tt,
        "mod_func": result.mf,
        "seeds": result.seeds,
        "reg_style": result.sp,
        "clean": result.clean,
        "skipeddy": result.sked,
        "skipreg": result.skreg,
        "buck": result.bucket,
        "remo": result.remote_path,
        "push": result.push_data,
        "debug": result.debug,
        "modif": result.modif,
        "skull": result.skull,
    }

    # ---------------- Pre-run checks ---------------- #
=======
    subj = result.participant_label
    sesh = result.session_label
    buck = result.bucket
    remo = result.remote_path
    push = result.push_data
    debug = result.debug
    seeds = result.seeds
    skipeddy = result.sked
    skipreg = result.skreg
    clean = result.clean
    vox_size = result.vox
    atlas_select = result.atlas
    mod_type = result.mod
    track_type = result.tt
    mod_func = result.mf
    reg_style = result.sp
    modif = result.modif
    skull = result.skull

    # remove slashes from edges of remo and modif
    if remo:
        remo.strip('/')
    if modif:
        modif.strip('/')
    
>>>>>>> 2c110ba5
    # make sure we have AFNI and FSL
    check_dependencies()


    # ---------------- Grab arguments --------------- #
    # Check to see if user has provided direction to an existing s3 bucket they wish to use
    try:
        creds = bool(cloud_utils.get_credentials())
    except:
        creds = bool(
            os.getenv("AWS_ACCESS_KEY_ID", 0) and os.getenv("AWS_SECRET_ACCESS_KEY", 0)
        )
    if (not creds) and push:
        raise AttributeError("No AWS credentials found. Pushing will most likely fail.")

    kwargs.update({"creds": creds})

    # TODO : `Flat is better than nested`. Make the logic for this cleaner.
    # this block of logic essentially just gets data we need from s3.
    # it's super gross.
    if kwargs["buck"] is not None and kwargs["remo"] is not None:
        if subjects is not None:
            # if len(sesh) == 1:
            #    sesh = sesh[0]
<<<<<<< HEAD
            for sub in subjects:
                if sessions is not None:
                    for ses in sessions:
                        rem = os.path.join(
                            kwargs["remo"], "sub-{}".format(sub), "ses-{}".format(ses)
                        )
                        tindir = os.path.join(
                            inDir, "sub-{}".format(sub), "ses-{}".format(ses)
                        )
                        cloud_utils.s3_get_data(
                            kwargs["buck"], rem, tindir, public=not creds
                        )
                else:
                    rem = os.path.join(kwargs["remo"], "sub-{}".format(sub))
                    tindir = os.path.join(inDir, "sub-{}".format(sub))
                    cloud_utils.s3_get_data(
                        kwargs["buck"], rem, tindir, public=not creds
                    )
        else:
            cloud_utils.s3_get_data(buck, kwargs["remo"], inDir, public=not creds)
=======
            for sub in subj:
                if sesh is not None:
                    for ses in sesh:
                        cloud_utils.s3_get_data(buck, remo, inDir, info=f'sub-{sub}/ses-{ses}')
                else:
                    cloud_utils.s3_get_data(buck, remo, inDir, info=f'sub-{sub}')
        else:
            cloud_utils.s3_get_data(buck, remo, inDir, info='sub-')
>>>>>>> 2c110ba5

    print(f'input directory contents: {os.listdir(inDir)}')


    # check on input data
    # make sure input directory is BIDs-formatted
    is_bids_ = is_bids(inDir)
    assert is_bids_

    # get atlas stuff, then stick it into the kwargs
    atlas_dir = get_atlas_dir()
    parcellations, atlas, mask, = get_atlas(atlas_dir, kwargs["vox_size"])
    if parcellation_name is not None:  # filter parcellations
        parcellations = [file_ for file_ in parcellations if parcellation_name in file_]
    atlas_stuff = {"atlas": atlas, "mask": mask, "labels": parcellations}
    kwargs.update(atlas_stuff)

    # parse input directory
    sweeper = DirectorySweeper(inDir, subjects=subjects, sessions=sessions)
    scans = sweeper.get_dir_info()

    # ---------------- Run Pipeline --------------- #
    # run ndmg on the entire BIDs directory.
    # TODO: make sure this works on all scans
    for SubSesFile in scans:
        try:
            subject, session, files = SubSesFile
            current_outdir = f"{outDir}/sub-{subject}/ses-{session}"
            kwargs["outdir"] = current_outdir
            files.update(kwargs)
            ndmg_dwi_worker(**files)
        except Exception as error:
            failure = failure_message(subject, session, error)
            print(failure)
            continue


if __name__ == "__main__":
    main()<|MERGE_RESOLUTION|>--- conflicted
+++ resolved
@@ -100,77 +100,11 @@
     return os.path.expanduser("~") + "/.ndmg/ndmg_atlases"  # local
 
 
-<<<<<<< HEAD
 def failure_message(subject, session, error):
     line = f"Subject {subject}, session {session} failed."
     line += f"Errror message: {error}"
     line += f"Trying next scan.\n"
     return line
-=======
-    # parse atlas directory
-    labels, atlas, atlas_mask, atlas_brain, lv_mask = get_atlas(atlas_dir, vox_size)
-
-    if atlas_select:
-        labels = [i for i in labels if atlas_select in i]
-
-    # parse input directory
-    sweeper = DirectorySweeper(inDir, subjs=subjs, seshs=sesh)
-    dwis = sweeper.get_dwis()
-    bvals = sweeper.get_bvals()
-    bvecs = sweeper.get_bvecs()
-    anats = sweeper.get_anats()
-
-    # dwis, bvals, bvecs, anats = result
-    assert len(anats) == len(dwis)
-    assert len(bvecs) == len(dwis)
-    assert len(bvals) == len(dwis)
-
-    # TODO : clean below
-    args = [
-        [
-            dw,
-            bval,
-            bvec,
-            anat,
-            atlas,
-            atlas_mask,
-            labels,
-            f'{outDir}/sub{bval.split("sub")[1].split("/")[0]}/ses{bval.split("ses")[1].split("/")[0]}'
-        ]
-        for (dw, bval, bvec, anat) in zip(dwis, bvals, bvecs, anats)
-    ]
-
-    # optional args stored in kwargs
-    # use worker wrapper to call function f with args arg
-    # and keyword args kwargs
-    for arg in args:
-        ndmg_dwi_worker(
-            arg[0],
-            arg[1],
-            arg[2],
-            arg[3],
-            atlas,
-            atlas_mask,
-            labels,
-            arg[7],
-            vox_size,
-            mod_type,
-            track_type,
-            mod_func,
-            seeds,
-            reg_style,
-            clean,
-            skipeddy,
-            skipreg,
-            buck=buck,
-            remo=remo,
-            push=push,
-            creds=creds,
-            debug=debug,
-            modif=modif,
-            skull=skull,
-        )
->>>>>>> 2c110ba5
 
 
 def main():
@@ -336,7 +270,6 @@
     result = parser.parse_args()
     inDir = result.bids_dir
     outDir = result.output_dir
-<<<<<<< HEAD
     subjects = result.participant_label
     sessions = result.session_label
     parcellation_name = result.parcellation
@@ -361,33 +294,12 @@
     }
 
     # ---------------- Pre-run checks ---------------- #
-=======
-    subj = result.participant_label
-    sesh = result.session_label
-    buck = result.bucket
-    remo = result.remote_path
-    push = result.push_data
-    debug = result.debug
-    seeds = result.seeds
-    skipeddy = result.sked
-    skipreg = result.skreg
-    clean = result.clean
-    vox_size = result.vox
-    atlas_select = result.atlas
-    mod_type = result.mod
-    track_type = result.tt
-    mod_func = result.mf
-    reg_style = result.sp
-    modif = result.modif
-    skull = result.skull
-
     # remove slashes from edges of remo and modif
-    if remo:
-        remo.strip('/')
-    if modif:
-        modif.strip('/')
-    
->>>>>>> 2c110ba5
+    if kwargs["remo"]:
+        kwargs["remo"].strip('/')
+    if kwargs["modif"]:
+        kwargs["modif"].strip('/')
+   
     # make sure we have AFNI and FSL
     check_dependencies()
 
@@ -405,44 +317,18 @@
 
     kwargs.update({"creds": creds})
 
+    # Get S3 input data if needed
     # TODO : `Flat is better than nested`. Make the logic for this cleaner.
-    # this block of logic essentially just gets data we need from s3.
-    # it's super gross.
     if kwargs["buck"] is not None and kwargs["remo"] is not None:
         if subjects is not None:
-            # if len(sesh) == 1:
-            #    sesh = sesh[0]
-<<<<<<< HEAD
-            for sub in subjects:
+            for subject in subjects:
                 if sessions is not None:
-                    for ses in sessions:
-                        rem = os.path.join(
-                            kwargs["remo"], "sub-{}".format(sub), "ses-{}".format(ses)
-                        )
-                        tindir = os.path.join(
-                            inDir, "sub-{}".format(sub), "ses-{}".format(ses)
-                        )
-                        cloud_utils.s3_get_data(
-                            kwargs["buck"], rem, tindir, public=not creds
-                        )
+                    for session in sessions:
+                        cloud_utils.s3_get_data(kwargs["buck"], kwargs["remo"], inDir, info=f'sub-{subject}/ses-{session}')
                 else:
-                    rem = os.path.join(kwargs["remo"], "sub-{}".format(sub))
-                    tindir = os.path.join(inDir, "sub-{}".format(sub))
-                    cloud_utils.s3_get_data(
-                        kwargs["buck"], rem, tindir, public=not creds
-                    )
+                    cloud_utils.s3_get_data(kwargs["buck"], kwargs["remo"], inDir, info=f'sub-{subject}')
         else:
-            cloud_utils.s3_get_data(buck, kwargs["remo"], inDir, public=not creds)
-=======
-            for sub in subj:
-                if sesh is not None:
-                    for ses in sesh:
-                        cloud_utils.s3_get_data(buck, remo, inDir, info=f'sub-{sub}/ses-{ses}')
-                else:
-                    cloud_utils.s3_get_data(buck, remo, inDir, info=f'sub-{sub}')
-        else:
-            cloud_utils.s3_get_data(buck, remo, inDir, info='sub-')
->>>>>>> 2c110ba5
+            cloud_utils.s3_get_data(kwargs["buck"], kwargs["remo"], inDir, info='sub-')
 
     print(f'input directory contents: {os.listdir(inDir)}')
 
