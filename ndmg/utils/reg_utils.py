--- conflicted
+++ resolved
@@ -13,9 +13,6 @@
 import numpy as np
 import nilearn.image as nl
 
-<<<<<<< HEAD
-from ndmg.utils.gen_utils import check_exists, timer
-=======
 from dipy.align.imaffine import MutualInformationMetric
 from dipy.align.imaffine import AffineRegistration
 from dipy.align.imaffine import transform_origins
@@ -27,9 +24,8 @@
 from dipy.viz import regtools
 
 # ndmg imports
->>>>>>> 3e31e67f
 from ndmg.utils import gen_utils
-from ndmg.utils.gen_utils import check_exists
+from ndmg.utils.gen_utils import check_exists, timer
 
 
 def erode_mask(mask, v=0):
