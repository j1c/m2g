--- conflicted
+++ resolved
@@ -341,7 +341,6 @@
         SubSesFiles = namedtuple("SubSesFiles", ["subject", "session", "files"])
 
         # append subject, session, and files for each relevant session to info
-<<<<<<< HEAD
         # TODO: get tuple of all (subject, session) pairs and loop through that instead.
         # This gets rid of the need for the ValueError clause.
         # e.g., [("0025427", "1"), ("0025864", "1"), ("0025864", "2")]
@@ -356,22 +355,6 @@
                     continue
 
         return scans
-=======
-        groups = self.df.groupby(["subject", "session"])
-        for pair, _ in groups:
-            subject, session = pair
-            files = self.get_files(subject, session)
-            scan = SubSesFiles(subject, session, files)
-            info.append(scan)
-
-            if not scan.files:
-                print(
-                    f"""There were no files for
-                    subject {subject}, session {session}."""
-                )
-
-        return info
->>>>>>> 2a4cef52
 
 
 def all_strings(iterable_):
